import logging

logging.basicConfig(
    level=logging.WARN
)

import argparse
import os
from importlib.metadata import entry_points
from typing import List

from mojentic.llm.gateways import OllamaGateway, OpenAIGateway
from mojentic.llm.tools.llm_tool import LLMTool

from zk_chat.chroma_collections import ZkCollectionName
from zk_chat.cli import add_common_args, common_init, display_banner
from zk_chat.console_service import RichConsoleService
from zk_chat.markdown.markdown_filesystem_gateway import MarkdownFilesystemGateway
from zk_chat.memory.smart_memory import SmartMemory
from zk_chat.models import ZkDocument
from zk_chat.tools.analyze_image import AnalyzeImage
from zk_chat.tools.commit_changes import CommitChanges
from zk_chat.tools.git_gateway import GitGateway
from zk_chat.tools.list_zk_documents import ListZkDocuments
from zk_chat.tools.resolve_wikilink import ResolveWikiLink
from zk_chat.tools.retrieve_from_smart_memory import RetrieveFromSmartMemory
from zk_chat.tools.store_in_smart_memory import StoreInSmartMemory
from zk_chat.tools.uncommitted_changes import UncommittedChanges

from mojentic.llm.tools.date_resolver import ResolveDateTool

from zk_chat.tools.find_excerpts_related_to import FindExcerptsRelatedTo
from zk_chat.tools.find_zk_documents_related_to import FindZkDocumentsRelatedTo
from zk_chat.tools.read_zk_document import ReadZkDocument
from zk_chat.tools.create_or_overwrite_zk_document import CreateOrOverwriteZkDocument
from zk_chat.tools.rename_zk_document import RenameZkDocument
from zk_chat.tools.delete_zk_document import DeleteZkDocument
from zk_chat.vector_database import VectorDatabase

from mojentic.llm import LLMBroker, ChatSession
from mojentic.llm.gateways.tokenizer_gateway import TokenizerGateway

from zk_chat.config import Config, ModelGateway
from zk_chat.chroma_gateway import ChromaGateway
from zk_chat.zettelkasten import Zettelkasten
from zk_chat.services import ServiceRegistry, ServiceType, ServiceProvider


def chat(config: Config, unsafe: bool = False, use_git: bool = False, store_prompt: bool = False):
    console_service = RichConsoleService()
    
    # Create a single ChromaGateway instance to access multiple collections
    db_dir = os.path.join(config.vault, ".zk_chat_db")
    chroma_gateway = ChromaGateway(config.gateway, db_dir=db_dir)

    if config.gateway.value == ModelGateway.OLLAMA:
        gateway = OllamaGateway()
    elif config.gateway.value == ModelGateway.OPENAI:
        gateway = OpenAIGateway(os.environ.get("OPENAI_API_KEY"))
    else:
        raise ValueError(f"Invalid gateway: {config.gateway}")

    filesystem_gateway = MarkdownFilesystemGateway(config.vault)
    tokenizer_gateway = TokenizerGateway()
    
    zk = Zettelkasten(
        tokenizer_gateway=tokenizer_gateway,
        excerpts_db=VectorDatabase(
            chroma_gateway=chroma_gateway,
            gateway=gateway,
            collection_name=ZkCollectionName.EXCERPTS
        ),
        documents_db=VectorDatabase(
            chroma_gateway=chroma_gateway,
            gateway=gateway,
            collection_name=ZkCollectionName.DOCUMENTS
        ),
        filesystem_gateway=filesystem_gateway
    )

    llm = LLMBroker(config.model, gateway=gateway)

    # Create SmartMemory with the smart_memory collection
    smart_memory = SmartMemory(
        chroma_gateway=chroma_gateway,
        gateway=gateway
    )

    # Create and populate the service registry
    service_registry = ServiceRegistry()
    service_registry.register_service(ServiceType.CONFIG, config)
    service_registry.register_service(ServiceType.FILESYSTEM_GATEWAY, filesystem_gateway)
    service_registry.register_service(ServiceType.LLM_BROKER, llm)
    service_registry.register_service(ServiceType.ZETTELKASTEN, zk)
    service_registry.register_service(ServiceType.SMART_MEMORY, smart_memory)
    service_registry.register_service(ServiceType.CHROMA_GATEWAY, chroma_gateway)
    service_registry.register_service(ServiceType.MODEL_GATEWAY, gateway)
    service_registry.register_service(ServiceType.TOKENIZER_GATEWAY, tokenizer_gateway)

    tools: List[LLMTool] = [
        ResolveDateTool(),
        ReadZkDocument(zk, console_service),
        ListZkDocuments(zk, console_service),
        ResolveWikiLink(filesystem_gateway, console_service),
        FindExcerptsRelatedTo(zk, console_service),
        FindZkDocumentsRelatedTo(zk, console_service),
        StoreInSmartMemory(smart_memory, console_service),
        RetrieveFromSmartMemory(smart_memory, console_service)
    ]

    # Add AnalyzeImage tool only if a visual model is selected
    if config.visual_model:
        tools.append(AnalyzeImage(zk, LLMBroker(model=config.visual_model, gateway=gateway), console_service))

    if use_git:
        git_gateway = GitGateway(config.vault)
<<<<<<< HEAD
        service_registry.register_service(ServiceType.GIT_GATEWAY, git_gateway)
        tools.append(UncommittedChanges(config.vault, git_gateway))
        tools.append(CommitChanges(config.vault, llm, git_gateway))
=======
        tools.append(UncommittedChanges(config.vault, git_gateway, console_service))
        tools.append(CommitChanges(config.vault, llm, git_gateway, console_service))
>>>>>>> 5b0b890f

    if unsafe:
        tools.append(CreateOrOverwriteZkDocument(zk, console_service))
        tools.append(RenameZkDocument(zk, console_service))
        tools.append(DeleteZkDocument(zk, console_service))

    _add_available_plugins(tools, service_registry)

    system_prompt_filename = "ZkSystemPrompt.md"
    default_system_prompt = """
You are a helpful research assistant, with access to one of the user's knowledge-bases (which the user may refer to as their vault, or zk, or Zettelkasten).
If you're not sure what the user is talking about, use your available tools try and find out.
If you don't find the information you need from the first tool you try, try the next best tool until you find what you need or exhaust your options..

About the Zettelkasten (zk):
All documents are in Markdown format, and links between them are in wikilink format (eg [[Title of Document]]).
Within the markdown:
- leave a blank line between headings, paragraphs, lists, code blocks, quotations, separators (---), and other block-level elements
- use # for headings, ## for subheadings, and so on
- don't repeat the document title as the first heading
- when nesting headings, their level should increase by one each time (#, ##, ###, etc.)
- only use `-` as the bullet marker for unordered lists, and 1. for ordered lists, renumber ordered lists if you insert or remove items
- use **bold** and *italic* for emphasis
- place blocks of code in code-fences, include a marker in the top fence for the type of code (language, json, xml, etc) eg "```python"
- when generating content use spaces (not tabs), and actual carriage returns (not `\\n` markers)
About organizing the Zettelkasten:
- An Atomic Idea is a document that contains a single idea, concept, or piece of information. It should be concise and focused, and consist of a title (the name of the document), a concise description of the core idea, a more elaborate explanation of the idea, a list of sources from which the idea was pulled (may be an external link), and a list of related ideas that are connected to the core idea (may be external links, but are likely to be wikilinks)
- Documents that refer to people should be in the form of `@Person Name` (eg under the wikilink `[[@Oscar Wilde]])
- There are several types of documents common in the zk - Atomic Ideas, editorial or blog content that expand on how Atomic Ideas relate, Maps of Content / index documents
- If the user uses a wikilink (eg [[Title of Document]], or [[@Person Name]]) to refer to a document in the zk, resolve the link to the actual document.
- If the user uses the phrase `MoC` that refers to a Map of Content, a document that indexes and links to other documents in order to assist a user in navigating the information in their vault
- The user may ask you to extract atomic ideas from a larger document, create one Atomic Idea document for each idea you find in the source document. Make sure to either transcribe the cited sources in the original document, and the original document itself.
- There must be only one reference to an Atomic Idea in the zk. If you find a duplicate, you should merge the two documents into one, and update the references to the merged document.
        """.strip()

    if zk.document_exists(system_prompt_filename):
        system_prompt = zk.read_document(system_prompt_filename).content
    else:
        system_prompt = default_system_prompt
        if store_prompt:
            zk.create_or_overwrite_document(
                ZkDocument(relative_path=system_prompt_filename, metadata={}, content=system_prompt))

    chat_session = ChatSession(
        llm,
        system_prompt=system_prompt,
        tools=tools
    )

    while True:
        query = console_service.input("[chat.user]Query:[/] ")
        if not query:
            console_service.print("[chat.system]Exiting...[/]")
            break
        else:
            # response = rag_query(chat_session, zk, query)
            response = chat_session.send(query)
            console_service.print(f"[chat.assistant]{response}[/]")


def _add_available_plugins(tools, service_registry: ServiceRegistry):
    """
    Load and add available plugins to the tools list.
    
    Plugins are discovered via entry points and initialized with a service provider
    that gives them access to all available services in the zk-chat runtime.
    """
    eps = entry_points()
    plugin_entr_points = eps.select(group="zk_rag_plugins")
    service_provider = ServiceProvider(service_registry)
    
    for ep in plugin_entr_points:
        logging.info(f"Adding Plugin {ep.name}")
        plugin_class = ep.load()
        # Plugins now receive a service provider instead of individual parameters
        tools.append(plugin_class(service_provider))


if __name__ == '__main__':
    parser = argparse.ArgumentParser(description='Zettelkasten Chat')
    add_common_args(parser)
    parser.add_argument('--unsafe', action='store_true', help='Allow write operations in chat mode')
    parser.add_argument('--git', action='store_true', help='Enable git integration')
    parser.add_argument('--store-prompt', action='store_false', help='Store the system prompt to the vault',
                        dest='store_prompt', default=True)

    args = parser.parse_args()

    config = common_init(args)

    if args.git:
        git_gateway = GitGateway(config.vault)
        git_gateway.setup()

    display_banner(config, title="ZkChat", unsafe=args.unsafe, use_git=args.git, store_prompt=args.store_prompt)

    chat(config, unsafe=args.unsafe, use_git=args.git, store_prompt=args.store_prompt)<|MERGE_RESOLUTION|>--- conflicted
+++ resolved
@@ -114,14 +114,9 @@
 
     if use_git:
         git_gateway = GitGateway(config.vault)
-<<<<<<< HEAD
         service_registry.register_service(ServiceType.GIT_GATEWAY, git_gateway)
         tools.append(UncommittedChanges(config.vault, git_gateway))
         tools.append(CommitChanges(config.vault, llm, git_gateway))
-=======
-        tools.append(UncommittedChanges(config.vault, git_gateway, console_service))
-        tools.append(CommitChanges(config.vault, llm, git_gateway, console_service))
->>>>>>> 5b0b890f
 
     if unsafe:
         tools.append(CreateOrOverwriteZkDocument(zk, console_service))
